--- conflicted
+++ resolved
@@ -4,10 +4,7 @@
 
 import DOMPurify from 'dompurify';
 import { Icon } from '@iconify/react';
-<<<<<<< HEAD
-=======
 import alertCircleIcon from '@iconify-icons/mdi/alert-circle-outline';
->>>>>>> 9b2fb612
 import React, { useRef, useState, useEffect, useCallback } from 'react';
 
 import { styled } from '@mui/material/styles';
@@ -764,11 +761,8 @@
 
             if (bestNode && bestScore > 0) {
               // Wrap the best matching node
-<<<<<<< HEAD
-              const {parentElement} = (bestNode as Text);
-=======
               const { parentElement } = bestNode as Text;
->>>>>>> 9b2fb612
+
               if (!parentElement) return false;
 
               const wrapper = document.createElement('span');
@@ -1061,11 +1055,9 @@
     citationsArray.forEach((citation) => {
       if (!citation.highlight) return;
 
-<<<<<<< HEAD
-      const {text} = citation.highlight.content;
-=======
+
       const { text } = citation.highlight.content;
->>>>>>> 9b2fb612
+
       if (!text || text.length < 4) {
         return;
       }
